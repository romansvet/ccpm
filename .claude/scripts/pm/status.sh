--- conflicted
+++ resolved
@@ -1,5 +1,4 @@
-<<<<<<< HEAD
-#!/bin/bash
+#!/usr/bin/env bash
 set -euo pipefail
 
 # Load cross-platform utilities for better error handling
@@ -9,9 +8,6 @@
   echo "Warning: Could not load utility functions, proceeding with basic functionality" >&2
 }
 set -e
-=======
-#!/usr/bin/env bash
->>>>>>> 73c2be1b
 
 echo "Getting status..."
 echo ""
