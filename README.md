--- conflicted
+++ resolved
@@ -288,14 +288,10 @@
 
    ```bash
    cd path/to/your/project/
-<<<<<<< HEAD
-   curl -sSL https://raw.githubusercontent.com/automazeio/ccpm/main/ccpm.sh | bash
+
+   curl -sSL https://raw.githubusercontent.com/automazeio/ccpm/main/install/ccpm.sh | bash
    # or: 
-   wget -qO- https://raw.githubusercontent.com/automazeio/ccpm/main/ccpm.sh | bash
-=======
-   curl -sSL https://raw.githubusercontent.com/automazeio/ccpm/main/install/ccpm.sh | bash
-   # or: wget -qO- https://raw.githubusercontent.com/automazeio/ccpm/main/install/ccpm.sh | bash
->>>>>>> 73c2be1b
+   wget -qO- https://raw.githubusercontent.com/automazeio/ccpm/main/install/ccpm.sh | bash
    ```
 
    #### Windows (PowerShell)
