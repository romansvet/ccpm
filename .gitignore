--- conflicted
+++ resolved
@@ -1,6 +1,5 @@
 # macOS
 .DS_Store
-<<<<<<< HEAD
 
 # Windows
 Thumbs.db
@@ -47,10 +46,7 @@
 *.egg
 
 CLAUDE.md
-=======
-CLAUDE.md
 # Warp browser agent mapping
 WARP.md
 # Test logs
-tests/*
->>>>>>> 73c2be1b
+tests/*